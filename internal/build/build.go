// local build script file, similar to a makefile or collection of bash scripts in other projects

package main

import (
	"bufio"
	"bytes"
	"context"
	"errors"
	"fmt"
	"io"
	"log"
	"math"
	"net/http"
	"net/url"
	"os"
	"os/exec"
	"path/filepath"
	"runtime"
	"strings"
	"time"

	"github.com/urfave/cli/v3"
)

const (
	badNewsEmoji      = "🚨"
	goodNewsEmoji     = "✨"
	checksPassedEmoji = "✅"

	gfmrunVersion = "v1.3.0"

	v3diffWarning = `
# The unified diff above indicates that the public API surface area
# has changed. If you feel that the changes are acceptable for the
# v3.x series, please run the following command to promote the
# current go docs:
#
#     make v3approve
#
`
)

func main() {
	top, err := func() (string, error) {
		ctx, cancel := context.WithTimeout(context.Background(), 1*time.Second)
		defer cancel()

		if v, err := sh(ctx, "git", "rev-parse", "--show-toplevel"); err == nil {
			return strings.TrimSpace(v), nil
		}

		return os.Getwd()
	}()
	if err != nil {
		log.Fatal(err)
	}

	app := &cli.Command{
		Name:  "builder",
		Usage: "Do a thing for urfave/cli! (maybe build?)",
		Commands: []*cli.Command{
			{
				Name:   "vet",
				Action: topRunAction("go", "vet", "./..."),
			},
			{
				Name:   "go-generate",
				Action: topRunAction("go", "generate", "./..."),
			},
			{
				Name:   "test",
				Action: TestActionFunc,
			},
			{
				Name: "gfmrun",
				Flags: []cli.Flag{
					&cli.BoolFlag{
						Name:  "walk",
						Value: false,
						Usage: "Walk the specified directory and perform validation on all markdown files",
					},
				},
				Action: GfmrunActionFunc,
			},
			{
				Name:   "check-binary-size",
				Action: checkBinarySizeActionFunc,
			},
			{
				Name:   "generate",
				Action: GenerateActionFunc,
			},
			{
				Name:   "diffcheck",
				Action: DiffCheckActionFunc,
			},
			{
				Name:   "ensure-goimports",
				Action: EnsureGoimportsActionFunc,
			},
			{
				Name:   "ensure-gotext",
				Action: EnsureGoTextActionFunc,
			},
			{
				Name:   "ensure-gfmrun",
				Action: EnsureGfmrunActionFunc,
			},
			{
				Name:   "ensure-mkdocs",
				Action: EnsureMkdocsActionFunc,
				Flags: []cli.Flag{
					&cli.BoolFlag{Name: "upgrade-pip"},
				},
			},
			{
				Name:   "set-mkdocs-remote",
				Action: SetMkdocsRemoteActionFunc,
				Flags: []cli.Flag{
					&cli.StringFlag{
						Name:     "github-token",
						Sources:  cli.EnvVars("MKDOCS_REMOTE_GITHUB_TOKEN"),
						Required: true,
					},
				},
			},
			{
				Name:   "deploy-mkdocs",
				Action: topRunAction("mkdocs", "gh-deploy", "--force"),
			},
			{
				Name:   "lint",
				Action: LintActionFunc,
			},
			{
				Name: "v3diff",
				Flags: []cli.Flag{
					&cli.BoolFlag{Name: "color", Value: false},
				},
				Action: V3Diff,
			},
			{
				Name: "v3approve",
				Action: topRunAction(
					"cp",
					"-v",
					"godoc-current.txt",
					filepath.Join("testdata", "godoc-v3.x.txt"),
				),
			},
		},
		Flags: []cli.Flag{
			&cli.StringFlag{
				Name:  "tags",
				Usage: "set build tags",
			},
			&cli.StringFlag{
				Name:  "top",
				Value: top,
			},
			&cli.StringSliceFlag{
				Name:  "packages",
				Value: []string{"cli", "internal/build"},
			},
		},
	}

	if err := app.Run(context.Background(), os.Args); err != nil {
		log.Fatal(err)
	}
}

func sh(ctx context.Context, exe string, args ...string) (string, error) {
	cmd := exec.CommandContext(ctx, exe, args...)
	cmd.Stdin = os.Stdin
	cmd.Stderr = os.Stderr

	fmt.Fprintf(os.Stderr, "# ---> %s\n", cmd)
	outBytes, err := cmd.Output()
	return string(outBytes), err
}

func topRunAction(arg string, args ...string) cli.ActionFunc {
	return func(ctx context.Context, cmd *cli.Command) error {
		if err := os.Chdir(cmd.String("top")); err != nil {
			return err
		}

		return runCmd(ctx, arg, args...)
	}
}

func runCmd(ctx context.Context, arg string, args ...string) error {
	cmd := exec.CommandContext(ctx, arg, args...)

	cmd.Stdin = os.Stdin
	cmd.Stdout = os.Stdout
	cmd.Stderr = os.Stderr

	fmt.Fprintf(os.Stderr, "# ---> %s\n", cmd)
	return cmd.Run()
}

func downloadFile(src, dest string, dirPerm, perm os.FileMode) error {
	req, err := http.NewRequest(http.MethodGet, src, nil)
	if err != nil {
		return err
	}

	resp, err := http.DefaultClient.Do(req)
	if err != nil {
		return err
	}

	defer resp.Body.Close()

	if resp.StatusCode >= 300 {
		return fmt.Errorf("download response %[1]v", resp.StatusCode)
	}

	if err := os.MkdirAll(filepath.Dir(dest), dirPerm); err != nil {
		return err
	}

	out, err := os.Create(dest)
	if err != nil {
		return err
	}

	if _, err := io.Copy(out, resp.Body); err != nil {
		return err
	}

	if err := out.Close(); err != nil {
		return err
	}

	return os.Chmod(dest, perm)
}

func VetActionFunc(ctx context.Context, cmd *cli.Command) error {
	return runCmd(ctx, "go", "vet", cmd.String("top")+"/...")
}

func TestActionFunc(ctx context.Context, cmd *cli.Command) error {
	tags := cmd.String("tags")

	for _, pkg := range cmd.StringSlice("packages") {
		packageName := "github.com/urfave/cli/v3"

		if pkg != "cli" {
			packageName = fmt.Sprintf("github.com/urfave/cli/v3/%s", pkg)
		}

		args := []string{"test"}
		if tags != "" {
			args = append(args, []string{"-tags", tags}...)
		}

		args = append(args, []string{
			"-v",
			"-race",
			"--coverprofile", pkg + ".coverprofile",
			"--covermode", "atomic",
			"--cover", packageName,
			packageName,
		}...)

		if err := runCmd(ctx, "go", args...); err != nil {
			return err
		}
	}

	return testCleanup(cmd.StringSlice("packages"))
}

func testCleanup(packages []string) error {
	out := &bytes.Buffer{}

	fmt.Fprintf(out, "mode: count\n")

	for _, pkg := range packages {
		filename := pkg + ".coverprofile"

		lineBytes, err := os.ReadFile(filename)
		if err != nil {
			return err
		}

		lines := strings.Split(string(lineBytes), "\n")

		fmt.Fprint(out, strings.Join(lines[1:], "\n"))

		if err := os.Remove(filename); err != nil {
			return err
		}
	}

	return os.WriteFile("coverage.txt", out.Bytes(), 0644)
}

func GfmrunActionFunc(ctx context.Context, cmd *cli.Command) error {
	top := cmd.String("top")

	bash, err := exec.LookPath("bash")
	if err != nil {
		return err
	}

	os.Setenv("SHELL", bash)

	tmpDir, err := os.MkdirTemp("", "urfave-cli*")
	if err != nil {
		return err
	}

	wd, err := os.Getwd()
	if err != nil {
		return err
	}

	if err := os.Chdir(tmpDir); err != nil {
		return err
	}

	fmt.Fprintf(cmd.ErrWriter, "# ---> workspace/TMPDIR is %q\n", tmpDir)

	if err := runCmd(ctx, "go", "work", "init", top); err != nil {
		return err
	}

	os.Setenv("TMPDIR", tmpDir)

	if err := os.Chdir(wd); err != nil {
		return err
	}

	dirPath := cmd.Args().Get(0)
	if dirPath == "" {
		dirPath = "README.md"
	}

	walk := cmd.Bool("walk")
	sources := []string{}

	if walk {
		// Walk the directory and find all markdown files.
		err := filepath.Walk(dirPath, func(path string, info os.FileInfo, err error) error {
			if err != nil {
				return err
			}

			if info.IsDir() {
				return nil
			}

			if filepath.Ext(path) != ".md" {
				return nil
			}

			sources = append(sources, path)
			return nil
		})
		if err != nil {
			return err
		}
	} else {
		sources = append(sources, dirPath)
	}

	var counter int

	for _, src := range sources {
		file, err := os.Open(src)
		if err != nil {
			return err
		}
		defer file.Close()

		scanner := bufio.NewScanner(file)
		for scanner.Scan() {
			if strings.Contains(scanner.Text(), "package main") {
				counter++
			}
		}

		err = file.Close()
		if err != nil {
			return err
		}

		err = scanner.Err()
		if err != nil {
			return err
		}
	}

	gfmArgs := []string{
		"--count",
		fmt.Sprint(counter),
	}
	for _, src := range sources {
		gfmArgs = append(gfmArgs, "--sources", src)
	}

	if err := runCmd(ctx, "gfmrun", gfmArgs...); err != nil {
		return err
	}

	return os.RemoveAll(tmpDir)
}

// checkBinarySizeActionFunc checks the size of an example binary to ensure that we are keeping size down
// this was originally inspired by https://github.com/urfave/cli/issues/1055, and followed up on as a part
// of https://github.com/urfave/cli/issues/1057
func checkBinarySizeActionFunc(ctx context.Context, cmd *cli.Command) (err error) {
	const (
		cliSourceFilePath    = "./internal/example-cli/example-cli.go"
		cliBuiltFilePath     = "./internal/example-cli/built-example"
		helloSourceFilePath  = "./internal/example-hello-world/example-hello-world.go"
		helloBuiltFilePath   = "./internal/example-hello-world/built-example"
		desiredMaxBinarySize = 2.2
		desiredMinBinarySize = 1.49
		mbStringFormatter    = "%.1fMB"
	)

	tags := cmd.String("tags")

	// get cli example size
	cliSize, err := getSize(ctx, cliSourceFilePath, cliBuiltFilePath, tags)
	if err != nil {
		return err
	}

	// get hello world size
	helloSize, err := getSize(ctx, helloSourceFilePath, helloBuiltFilePath, tags)
	if err != nil {
		return err
	}

	// The CLI size diff is the number we are interested in.
	// This tells us how much our CLI package contributes to the binary size.
	cliSizeDiff := cliSize - helloSize

	// get human readable size, in MB with one decimal place.
	// example output is: 35.2MB. (note: this simply an example)
	// that output is much easier to reason about than the `35223432`
	// that you would see output without the rounding
	fileSizeInMB := float64(cliSizeDiff) / float64(1000000)
	roundedFileSize := math.Round(fileSizeInMB*10) / 10
	roundedFileSizeString := fmt.Sprintf(mbStringFormatter, roundedFileSize)

	// check against bounds
	isLessThanDesiredMin := roundedFileSize < desiredMinBinarySize
	isMoreThanDesiredMax := roundedFileSize > desiredMaxBinarySize
	desiredMinSizeString := fmt.Sprintf(mbStringFormatter, desiredMinBinarySize)
	desiredMaxSizeString := fmt.Sprintf(mbStringFormatter, desiredMaxBinarySize)

	// show guidance
	fmt.Printf("\n%s is the current binary size\n", roundedFileSizeString)
	// show guidance for min size
	if isLessThanDesiredMin {
		fmt.Printf("  %s %s is the target min size\n", goodNewsEmoji, desiredMinSizeString)
		fmt.Println("") // visual spacing
		fmt.Println("     The binary is smaller than the target min size, which is great news!")
		fmt.Println("     That means that your changes are shrinking the binary size.")
		fmt.Println("     You'll want to go into ./internal/build/build.go and decrease")
		fmt.Println("     the desiredMinBinarySize, and also probably decrease the ")
		fmt.Println("     desiredMaxBinarySize by the same amount. That will ensure that")
		fmt.Println("     future PRs will enforce the newly shrunk binary sizes.")
		fmt.Println("") // visual spacing
		os.Exit(1)
	} else {
		fmt.Printf("  %s %s is the target min size\n", checksPassedEmoji, desiredMinSizeString)
	}
	// show guidance for max size
	if isMoreThanDesiredMax {
		fmt.Printf("  %s %s is the target max size\n", badNewsEmoji, desiredMaxSizeString)
		fmt.Println("") // visual spacing
		fmt.Println("     The binary is larger than the target max size.")
		fmt.Println("     That means that your changes are increasing the binary size.")
		fmt.Println("     The first thing you'll want to do is ask your yourself")
		fmt.Println("     Is this change worth increasing the binary size?")
		fmt.Println("     Larger binary sizes for this package can dissuade its use.")
		fmt.Println("     If this change is worth the increase, then we can up the")
		fmt.Println("     desired max binary size. To do that you'll want to go into")
		fmt.Println("     ./internal/build/build.go and increase the desiredMaxBinarySize,")
		fmt.Println("     and increase the desiredMinBinarySize by the same amount.")
		fmt.Println("") // visual spacing
		os.Exit(1)
	} else {
		fmt.Printf("  %s %s is the target max size\n", checksPassedEmoji, desiredMaxSizeString)
	}

	return nil
}

func GenerateActionFunc(ctx context.Context, cmd *cli.Command) error {
	top := cmd.String("top")

	cliDocs, err := sh(ctx, "go", "doc", "-all", top)
	if err != nil {
		return err
	}

	return os.WriteFile(
		filepath.Join(top, "godoc-current.txt"),
		[]byte(cliDocs),
		0644,
	)
}

func DiffCheckActionFunc(ctx context.Context, cmd *cli.Command) error {
	if err := os.Chdir(cmd.String("top")); err != nil {
		return err
	}

	if err := runCmd(ctx, "git", "diff", "--exit-code"); err != nil {
		return err
	}

	return runCmd(ctx, "git", "diff", "--cached", "--exit-code")
}

func EnsureGoimportsActionFunc(ctx context.Context, cmd *cli.Command) error {
	top := cmd.String("top")
	if err := os.Chdir(top); err != nil {
		return err
	}

	if err := runCmd(
		ctx,
		"goimports",
		"-d",
		filepath.Join(top, "internal/build/build.go"),
	); err == nil {
		return nil
	}

	os.Setenv("GOBIN", filepath.Join(top, ".local/bin"))

	return runCmd(ctx, "go", "install", "golang.org/x/tools/cmd/goimports@latest")
}

<<<<<<< HEAD
func EnsureGoTextActionFunc(cCtx *cli.Context) error {
	top := cCtx.String("top")
	if err := os.Chdir(top); err != nil {
		return err
	}

	os.Setenv("GOBIN", filepath.Join(top, ".local/bin"))

	return runCmd("go", "install", "golang.org/x/text/cmd/gotext@latest")
}

func EnsureGfmrunActionFunc(cCtx *cli.Context) error {
	top := cCtx.String("top")
=======
func EnsureGfmrunActionFunc(ctx context.Context, cmd *cli.Command) error {
	top := cmd.String("top")
>>>>>>> bafe0ce0
	gfmrunExe := filepath.Join(top, ".local/bin/gfmrun")

	if err := os.Chdir(top); err != nil {
		return err
	}

	if v, err := sh(ctx, gfmrunExe, "--version"); err == nil && strings.TrimSpace(v) == gfmrunVersion {
		return nil
	}

	gfmrunURL, err := url.Parse(
		fmt.Sprintf(
			"https://github.com/urfave/gfmrun/releases/download/%[1]s/gfmrun-%[2]s-%[3]s-%[1]s",
			gfmrunVersion, runtime.GOOS, runtime.GOARCH,
		),
	)
	if err != nil {
		return err
	}

	return downloadFile(gfmrunURL.String(), gfmrunExe, 0755, 0755)
}

func EnsureMkdocsActionFunc(ctx context.Context, cmd *cli.Command) error {
	if err := os.Chdir(cmd.String("top")); err != nil {
		return err
	}

	if err := runCmd(ctx, "mkdocs", "--version"); err == nil {
		return nil
	}

	if cmd.Bool("upgrade-pip") {
		if err := runCmd(ctx, "pip", "install", "-U", "pip"); err != nil {
			return err
		}
	}

	return runCmd(ctx, "pip", "install", "-r", "mkdocs-reqs.txt")
}

func SetMkdocsRemoteActionFunc(ctx context.Context, cmd *cli.Command) error {
	ghToken := strings.TrimSpace(cmd.String("github-token"))
	if ghToken == "" {
		return errors.New("empty github token")
	}

	if err := os.Chdir(cmd.String("top")); err != nil {
		return err
	}

	if err := runCmd(ctx, "git", "remote", "rm", "origin"); err != nil {
		return err
	}

	return runCmd(
		ctx,
		"git", "remote", "add", "origin",
		fmt.Sprintf("https://x-access-token:%[1]s@github.com/urfave/cli.git", ghToken),
	)
}

func LintActionFunc(ctx context.Context, cmd *cli.Command) error {
	top := cmd.String("top")
	if err := os.Chdir(top); err != nil {
		return err
	}

	out, err := sh(ctx, filepath.Join(top, ".local/bin/goimports"), "-l", ".")
	if err != nil {
		return err
	}

	if strings.TrimSpace(out) != "" {
		fmt.Fprintln(cmd.ErrWriter, "# ---> goimports -l is non-empty:")
		fmt.Fprintln(cmd.ErrWriter, out)

		return errors.New("goimports needed")
	}

	return nil
}

func V3Diff(ctx context.Context, cmd *cli.Command) error {
	if err := os.Chdir(cmd.String("top")); err != nil {
		return err
	}

	err := runCmd(
		ctx,
		"diff",
		"--ignore-all-space",
		"--minimal",
		"--color="+func() string {
			if cmd.Bool("color") {
				return "always"
			}
			return "auto"
		}(),
		"--unified",
		"--label=a/godoc",
		filepath.Join("testdata", "godoc-v3.x.txt"),
		"--label=b/godoc",
		"godoc-current.txt",
	)

	if err != nil {
		fmt.Printf("# %v ---> Hey! <---\n", badNewsEmoji)
		fmt.Println(strings.TrimSpace(v3diffWarning))
	}

	return err
}

func getSize(ctx context.Context, sourcePath, builtPath, tags string) (int64, error) {
	args := []string{"build"}

	if tags != "" {
		args = append(args, []string{"-tags", tags}...)
	}

	args = append(args, []string{
		"-o", builtPath,
		"-ldflags", "-s -w",
		sourcePath,
	}...)

	if err := runCmd(ctx, "go", args...); err != nil {
		fmt.Println("issue getting size for example binary")
		return 0, err
	}

	fileInfo, err := os.Stat(builtPath)
	if err != nil {
		fmt.Println("issue getting size for example binary")
		return 0, err
	}

	return fileInfo.Size(), nil
}<|MERGE_RESOLUTION|>--- conflicted
+++ resolved
@@ -543,8 +543,7 @@
 	return runCmd(ctx, "go", "install", "golang.org/x/tools/cmd/goimports@latest")
 }
 
-<<<<<<< HEAD
-func EnsureGoTextActionFunc(cCtx *cli.Context) error {
+func EnsureGoTextActionFunc(ctx context.Context, cmd *cli.Command) error {
 	top := cCtx.String("top")
 	if err := os.Chdir(top); err != nil {
 		return err
@@ -555,12 +554,8 @@
 	return runCmd("go", "install", "golang.org/x/text/cmd/gotext@latest")
 }
 
-func EnsureGfmrunActionFunc(cCtx *cli.Context) error {
-	top := cCtx.String("top")
-=======
 func EnsureGfmrunActionFunc(ctx context.Context, cmd *cli.Command) error {
 	top := cmd.String("top")
->>>>>>> bafe0ce0
 	gfmrunExe := filepath.Join(top, ".local/bin/gfmrun")
 
 	if err := os.Chdir(top); err != nil {
