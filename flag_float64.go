--- conflicted
+++ resolved
@@ -8,7 +8,6 @@
 
 // Float64Flag is a flag with type float64
 type Float64Flag struct {
-<<<<<<< HEAD
 	Name            string
 	Aliases         []string
 	Usage           string
@@ -22,19 +21,6 @@
 	HasBeenSet      bool
 	AlternateSource bool
 	set             *flag.FlagSet
-=======
-	Name        string
-	Aliases     []string
-	Usage       string
-	EnvVars     []string
-	FilePath    string
-	Required    bool
-	Hidden      bool
-	Value       float64
-	DefaultText string
-	Destination *float64
-	HasBeenSet  bool
->>>>>>> fed41d6e
 }
 
 // IsSet returns whether or not the flag has been set through env or file
