package cli

import (
	"flag"
	"fmt"
)

// Generic is a generic parseable type identified by a specific flag
type Generic interface {
	Set(value string) error
	String() string
}

<<<<<<< HEAD
=======
type stringGeneric struct {
	value string
}

func (s *stringGeneric) Set(value string) error {
	s.value = value
	return nil
}

func (s *stringGeneric) String() string {
	return s.value
}

// TakesValue returns true of the flag takes a value, otherwise false
func (f *GenericFlag) TakesValue() bool {
	return true
}

// GetUsage returns the usage string for the flag
func (f *GenericFlag) GetUsage() string {
	return f.Usage
}

// GetCategory returns the category for the flag
func (f *GenericFlag) GetCategory() string {
	return f.Category
}

>>>>>>> 5ac0710c
// GetValue returns the flags value as string representation and an empty
// string if the flag takes no value at all.
func (f *GenericFlag) GetValue() string {
	if f.Value != nil {
		return f.Value.String()
	}
	return ""
}

// GetDefaultText returns the default text for this flag
func (f *GenericFlag) GetDefaultText() string {
	if f.DefaultText != "" {
		return f.DefaultText
	}
	if f.defaultValue != nil {
		return f.defaultValue.String()
	}
	return ""
}

// Apply takes the flagset and calls Set on the generic flag with the value
// provided by the user for parsing by the flag
func (f *GenericFlag) Apply(set *flag.FlagSet) error {
	// set default value so that environment wont be able to overwrite it
	if f.Value != nil {
		f.defaultValue = &stringGeneric{value: f.Value.String()}
	}

	if val, source, found := flagFromEnvOrFile(f.EnvVars, f.FilePath); found {
		if val != "" {
			if err := f.Value.Set(val); err != nil {
				return fmt.Errorf("could not parse %q from %s as value for flag %s: %s", val, source, f.Name, err)
			}

			f.HasBeenSet = true
		}
	}

	for _, name := range f.Names() {
		if f.Destination != nil {
			set.Var(f.Destination, name, f.Usage)
			continue
		}
		set.Var(f.Value, name, f.Usage)
	}

	return nil
}

// Get returns the flag’s value in the given Context.
func (f *GenericFlag) Get(ctx *Context) interface{} {
	return ctx.Generic(f.Name)
}

// RunAction executes flag action if set
func (f *GenericFlag) RunAction(c *Context) error {
	if f.Action != nil {
		return f.Action(c, c.Generic(f.Name))
	}

	return nil
}

// Generic looks up the value of a local GenericFlag, returns
// nil if not found
func (cCtx *Context) Generic(name string) interface{} {
	if fs := cCtx.lookupFlagSet(name); fs != nil {
		return lookupGeneric(name, fs)
	}
	return nil
}

func lookupGeneric(name string, set *flag.FlagSet) interface{} {
	f := set.Lookup(name)
	if f != nil {
		parsed, err := f.Value, error(nil)
		if err != nil {
			return nil
		}
		return parsed
	}
	return nil
}<|MERGE_RESOLUTION|>--- conflicted
+++ resolved
@@ -11,8 +11,6 @@
 	String() string
 }
 
-<<<<<<< HEAD
-=======
 type stringGeneric struct {
 	value string
 }
@@ -26,22 +24,6 @@
 	return s.value
 }
 
-// TakesValue returns true of the flag takes a value, otherwise false
-func (f *GenericFlag) TakesValue() bool {
-	return true
-}
-
-// GetUsage returns the usage string for the flag
-func (f *GenericFlag) GetUsage() string {
-	return f.Usage
-}
-
-// GetCategory returns the category for the flag
-func (f *GenericFlag) GetCategory() string {
-	return f.Category
-}
-
->>>>>>> 5ac0710c
 // GetValue returns the flags value as string representation and an empty
 // string if the flag takes no value at all.
 func (f *GenericFlag) GetValue() string {
