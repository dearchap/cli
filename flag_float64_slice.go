package cli

import (
	"encoding/json"
	"flag"
	"fmt"
	"strconv"
	"strings"
)

// Float64Slice wraps []float64 to satisfy flag.Value
type Float64Slice struct {
	slice      []float64
	hasBeenSet bool
}

// NewFloat64Slice makes a *Float64Slice with default values
func NewFloat64Slice(defaults ...float64) *Float64Slice {
	return &Float64Slice{slice: append([]float64{}, defaults...)}
}

// clone allocate a copy of self object
func (f *Float64Slice) clone() *Float64Slice {
	n := &Float64Slice{
		slice:      make([]float64, len(f.slice)),
		hasBeenSet: f.hasBeenSet,
	}
	copy(n.slice, f.slice)
	return n
}

// Set parses the value into a float64 and appends it to the list of values
func (f *Float64Slice) Set(value string) error {
	if !f.hasBeenSet {
		f.slice = []float64{}
		f.hasBeenSet = true
	}

	if strings.HasPrefix(value, slPfx) {
		// Deserializing assumes overwrite
		_ = json.Unmarshal([]byte(strings.Replace(value, slPfx, "", 1)), &f.slice)
		f.hasBeenSet = true
		return nil
	}

	for _, s := range flagSplitMultiValues(value) {
		tmp, err := strconv.ParseFloat(strings.TrimSpace(s), 64)
		if err != nil {
			return err
		}

		f.slice = append(f.slice, tmp)
	}
	return nil
}

// String returns a readable representation of this value (for usage defaults)
func (f *Float64Slice) String() string {
	return fmt.Sprintf("%#v", f.slice)
}

// Serialize allows Float64Slice to fulfill Serializer
func (f *Float64Slice) Serialize() string {
	jsonBytes, _ := json.Marshal(f.slice)
	return fmt.Sprintf("%s%s", slPfx, string(jsonBytes))
}

// Value returns the slice of float64s set by this flag
func (f *Float64Slice) Value() []float64 {
	return f.slice
}

// Get returns the slice of float64s set by this flag
func (f *Float64Slice) Get() interface{} {
	return *f
}

<<<<<<< HEAD
// Float64SliceFlag is a flag with type *Float64Slice
type Float64SliceFlag struct {
	Name        string
	Aliases     []string
	Usage       string
	EnvVars     []string
	FilePath    string
	Required    bool
	Hidden      bool
	Value       *Float64Slice
	DefaultText string
	HasBeenSet  bool
	Category    string
}

// IsSet returns whether or not the flag has been set through env or file
func (f *Float64SliceFlag) IsSet() bool {
	return f.HasBeenSet
}

=======
>>>>>>> c6f73934
// String returns a readable representation of this value
// (for usage defaults)
func (f *Float64SliceFlag) String() string {
	return withEnvHint(f.GetEnvVars(), stringifyFloat64SliceFlag(f))
}

// IsRequired returns whether or not the flag is required
func (f *Float64SliceFlag) IsRequired() bool {
	return f.Required
}

// TakesValue returns true if the flag takes a value, otherwise false
func (f *Float64SliceFlag) TakesValue() bool {
	return true
}

// GetUsage returns the usage string for the flag
func (f *Float64SliceFlag) GetUsage() string {
	return f.Usage
}

// GetCategory returns the category for the flag
func (f *Float64SliceFlag) GetCategory() string {
	return f.Category
}

// GetValue returns the flags value as string representation and an empty
// string if the flag takes no value at all.
func (f *Float64SliceFlag) GetValue() string {
	if f.Value != nil {
		return f.Value.String()
	}
	return ""
}

// IsVisible returns true if the flag is not hidden, otherwise false
func (f *Float64SliceFlag) IsVisible() bool {
	return !f.Hidden
}

// GetDefaultText returns the default text for this flag
func (f *Float64SliceFlag) GetDefaultText() string {
	if f.DefaultText != "" {
		return f.DefaultText
	}
	return f.GetValue()
}

// GetEnvVars returns the env vars for this flag
func (f *Float64SliceFlag) GetEnvVars() []string {
	return f.EnvVars
}

// Apply populates the flag given the flag set and environment
func (f *Float64SliceFlag) Apply(set *flag.FlagSet) error {
	if val, ok := flagFromEnvOrFile(f.EnvVars, f.FilePath); ok {
		if val != "" {
			f.Value = &Float64Slice{}

			for _, s := range flagSplitMultiValues(val) {
				if err := f.Value.Set(strings.TrimSpace(s)); err != nil {
					return fmt.Errorf("could not parse %q as float64 slice value for flag %s: %s", f.Value, f.Name, err)
				}
			}

			// Set this to false so that we reset the slice if we then set values from
			// flags that have already been set by the environment.
			f.Value.hasBeenSet = false
			f.HasBeenSet = true
		}
	}

	if f.Value == nil {
		f.Value = &Float64Slice{}
	}
	copyValue := f.Value.clone()
	for _, name := range f.Names() {
		set.Var(copyValue, name, f.Usage)
	}

	return nil
}

// Get returns the flag’s value in the given Context.
func (f *Float64SliceFlag) Get(ctx *Context) []float64 {
	return ctx.Float64Slice(f.Name)
}

// Float64Slice looks up the value of a local Float64SliceFlag, returns
// nil if not found
func (cCtx *Context) Float64Slice(name string) []float64 {
	if fs := cCtx.lookupFlagSet(name); fs != nil {
		return lookupFloat64Slice(name, fs)
	}
	return nil
}

func lookupFloat64Slice(name string, set *flag.FlagSet) []float64 {
	f := set.Lookup(name)
	if f != nil {
		if slice, ok := f.Value.(*Float64Slice); ok {
			return slice.Value()
		}
	}
	return nil
}<|MERGE_RESOLUTION|>--- conflicted
+++ resolved
@@ -75,29 +75,6 @@
 	return *f
 }
 
-<<<<<<< HEAD
-// Float64SliceFlag is a flag with type *Float64Slice
-type Float64SliceFlag struct {
-	Name        string
-	Aliases     []string
-	Usage       string
-	EnvVars     []string
-	FilePath    string
-	Required    bool
-	Hidden      bool
-	Value       *Float64Slice
-	DefaultText string
-	HasBeenSet  bool
-	Category    string
-}
-
-// IsSet returns whether or not the flag has been set through env or file
-func (f *Float64SliceFlag) IsSet() bool {
-	return f.HasBeenSet
-}
-
-=======
->>>>>>> c6f73934
 // String returns a readable representation of this value
 // (for usage defaults)
 func (f *Float64SliceFlag) String() string {
