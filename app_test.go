--- conflicted
+++ resolved
@@ -43,15 +43,11 @@
 					Usage:       "sends a greeting in english",
 					Description: "greets someone in english",
 					Flags: []cli.Flag{
-<<<<<<< HEAD
 						cli.StringFlag{
 							Name:  "name",
 							Value: "Bob",
 							Usage: "Name of the person to greet",
 						},
-=======
-						cli.StringFlag{Name: "name", Value: "Bob", Usage: "Name of the person to greet"},
->>>>>>> 27ecc971
 					},
 					Action: func(c *cli.Context) {
 						fmt.Println("Hello,", c.String("name"))
