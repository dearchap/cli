--- conflicted
+++ resolved
@@ -222,12 +222,7 @@
 // reorderArgs moves all flags (via reorderedArgs) before the rest of
 // the arguments (remainingArgs) as this is what flag expects.
 func reorderArgs(commandFlags []Flag, args []string) []string {
-<<<<<<< HEAD
-	var remainingArgs []string
-	var reorderedArgs []string
-=======
 	var remainingArgs, reorderedArgs []string
->>>>>>> aac6dd44
 
 	nextIndexMayContainValue := false
 	for i, arg := range args {
@@ -239,20 +234,6 @@
 			remainingArgs = append(remainingArgs, args[i:]...)
 			break
 
-<<<<<<< HEAD
-		if readFlagValue && !strings.HasPrefix(arg, "-") && !strings.HasPrefix(arg, "--") {
-			readFlagValue = false
-			reorderedArgs = append(reorderedArgs, arg)
-			continue
-		}
-		readFlagValue = false
-
-		if arg != "-" && strings.HasPrefix(arg, "-") {
-			reorderedArgs = append(reorderedArgs, arg)
-
-			readFlagValue = !strings.Contains(arg, "=")
-			continue
-=======
 			// checks if this arg is a value that should be re-ordered next to its associated flag
 		} else if nextIndexMayContainValue && !strings.HasPrefix(arg, "-") {
 			nextIndexMayContainValue = false
@@ -269,15 +250,10 @@
 			// simply append any remaining args
 		} else {
 			remainingArgs = append(remainingArgs, arg)
->>>>>>> aac6dd44
-		}
-
-		remainingArgs = append(remainingArgs, arg)
+		}
 	}
 
 	return append(reorderedArgs, remainingArgs...)
-<<<<<<< HEAD
-=======
 }
 
 // argIsFlag checks if an arg is one of our command flags
@@ -296,7 +272,6 @@
 	}
 	// return false if this arg was not one of our flags
 	return false
->>>>>>> aac6dd44
 }
 
 // Names returns the names including short names and aliases.
