--- conflicted
+++ resolved
@@ -384,13 +384,8 @@
 			err = cmd.handleExitCoder(ctx, err)
 			return err
 		}
-<<<<<<< HEAD
-		_, _ = mprinter.Fprintf(cCtx.Command.Root().ErrWriter, "%s %s\n\n", "Incorrect Usage:", err.Error())
-		if cCtx.Command.Suggest {
-=======
-		fmt.Fprintf(cmd.Root().ErrWriter, "Incorrect Usage: %s\n\n", err.Error())
+		 mprinter.Fprintf(cmd.Root().ErrWriter, "Incorrect Usage: %s\n\n", err.Error())
 		if cmd.Suggest {
->>>>>>> bafe0ce0
 			if suggestion, err := cmd.suggestFlagFromError(err, ""); err == nil {
 				fmt.Fprintf(cmd.Root().ErrWriter, "%s", suggestion)
 			}
