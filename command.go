--- conflicted
+++ resolved
@@ -244,38 +244,6 @@
 	return append(flags, nonflags...)
 }
 
-<<<<<<< HEAD
-func translateShortOptions(set *flag.FlagSet, flagArgs Args) []string {
-	allCharsFlags := func(s string) bool {
-		for i := range s {
-			f := set.Lookup(string(s[i]))
-			if f == nil {
-				return false
-			}
-		}
-		return true
-	}
-
-	// separate combined flags
-	var flagArgsSeparated []string
-	for _, flagArg := range flagArgs {
-		if strings.HasPrefix(flagArg, "-") && !strings.HasPrefix(flagArg, "--") && len(flagArg) > 2 {
-			if !allCharsFlags(flagArg[1:]) {
-				flagArgsSeparated = append(flagArgsSeparated, flagArg)
-				continue
-			}
-			for _, flagChar := range flagArg[1:] {
-				flagArgsSeparated = append(flagArgsSeparated, "-"+string(flagChar))
-			}
-		} else {
-			flagArgsSeparated = append(flagArgsSeparated, flagArg)
-		}
-	}
-	return flagArgsSeparated
-}
-
-=======
->>>>>>> 946f9183
 // Names returns the names including short names and aliases.
 func (c Command) Names() []string {
 	names := []string{c.Name}
