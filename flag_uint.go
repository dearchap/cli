--- conflicted
+++ resolved
@@ -6,41 +6,6 @@
 	"strconv"
 )
 
-<<<<<<< HEAD
-// UintFlag is a flag with type uint
-type UintFlag struct {
-	Name        string
-	Aliases     []string
-	Usage       string
-	EnvVars     []string
-	FilePath    string
-	Required    bool
-	Hidden      bool
-	Value       uint
-	DefaultText string
-	Destination *uint
-	HasBeenSet  bool
-	Category    string
-}
-
-// IsSet returns whether or not the flag has been set through env or file
-func (f *UintFlag) IsSet() bool {
-	return f.HasBeenSet
-}
-
-// String returns a readable representation of this value
-// (for usage defaults)
-func (f *UintFlag) String() string {
-	return FlagStringer(f)
-}
-
-// Names returns the names of the flag
-func (f *UintFlag) Names() []string {
-	return flagNames(f.Name, f.Aliases)
-}
-
-=======
->>>>>>> c6f73934
 // IsRequired returns whether or not the flag is required
 func (f *UintFlag) IsRequired() bool {
 	return f.Required
