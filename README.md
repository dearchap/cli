--- conflicted
+++ resolved
@@ -15,41 +15,7 @@
 
 ## Usage Documentation
 
-<<<<<<< HEAD
-- [Overview](#overview)
-- [Installation](#installation)
-  * [Supported platforms](#supported-platforms)
-  * [Using the `v2` branch](#using-the-v2-branch)
-  * [Using `v1` releases](#using-v1-releases)
-- [Getting Started](#getting-started)
-- [Examples](#examples)
-  * [Arguments](#arguments)
-  * [Flags](#flags)
-    + [Placeholder Values](#placeholder-values)
-    + [Alternate Names](#alternate-names)
-    + [Ordering](#ordering)
-    + [Values from the Environment](#values-from-the-environment)
-    + [Values from files](#values-from-files)
-    + [Values from alternate input sources (YAML, TOML, and others)](#values-from-alternate-input-sources-yaml-toml-and-others)
-    + [Default Values for help output](#default-values-for-help-output)
-    + [Precedence](#precedence)
-  * [Subcommands](#subcommands)
-  * [Subcommands categories](#subcommands-categories)
-  * [Exit code](#exit-code)
-  * [Combining short options](#combining-short-options)
-  * [Bash Completion](#bash-completion)
-    + [Enabling](#enabling)
-    + [Distribution](#distribution)
-    + [Customization](#customization)
-  * [Generated Help Text](#generated-help-text)
-    + [Customization](#customization-1)
-  * [Version Flag](#version-flag)
-    + [Customization](#customization-2)
-  * [Full API Example](#full-api-example)
-- [Contribution Guidelines](#contribution-guidelines)
-=======
 Usage documentation exists for each major version
->>>>>>> 850de854
 
 - `v1` - [./docs/v1/manual.md](./docs/v1/manual.md)
 - `v2` - 🚧 documentation for `v2` is WIP 🚧
@@ -59,14 +25,7 @@
 Make sure you have a working Go environment.  Go version 1.10+ is supported.  [See
 the install instructions for Go](http://golang.org/doc/install.html).
 
-<<<<<<< HEAD
-To install cli, simply run:
-```
-$ go get github.com/urfave/cli/v2
-```
-=======
 ### GOPATH
->>>>>>> 850de854
 
 Make sure your `PATH` includes the `$GOPATH/bin` directory so your commands can
 be easily used:
@@ -80,32 +39,6 @@
 released version of Go on OS X and Windows.  For full details, see
 [`./.travis.yml`](./.travis.yml) and [`./appveyor.yml`](./appveyor.yml).
 
-<<<<<<< HEAD
-### Using the `v2` branch
-
-**Warning**: The `v2` branch is currently unreleased and considered unstable.
-
-There is currently a long-lived branch named `v2` that is intended to land as
-the new `master` branch once development there has settled down.  The current
-`master` branch (mirrored as `v1`) is being manually merged into `v2` on
-an irregular human-based schedule, but generally if one wants to "upgrade" to
-`v2` *now* and accept the volatility (read: "awesomeness") that comes along with
-that, please use:
-
-```
-$ go get github.com/urfave/cli/v2
-```
-
-``` go
-...
-import (
-  "github.com/urfave/cli/v2" // imports as package "cli"
-)
-...
-```
-
-=======
->>>>>>> 850de854
 ### Using `v1` releases
 
 ```
@@ -122,1471 +55,16 @@
 
 ### Using `v2` releases
 
-<<<<<<< HEAD
-## Getting Started
-
-One of the philosophies behind cli is that an API should be playful and full of
-discovery. So a cli app can be as little as one line of code in `main()`.
-
-<!-- {
-  "args": ["&#45;&#45;help"],
-  "output": "A new cli application"
-} -->
-``` go
-package main
-
-import (
-  "os"
-
-  "github.com/urfave/cli/v2"
-)
-
-func main() {
-  (&cli.App{}).Run(os.Args)
-}
-```
-
-This app will run and show help text, but is not very useful. Let's give an
-action to execute and some help documentation:
-
-<!-- {
-  "output": "boom! I say!"
-} -->
-``` go
-package main
-
-import (
-  "fmt"
-  "log"
-  "os"
-
-  "github.com/urfave/cli/v2"
-)
-
-func main() {
-  app := &cli.App{
-    Name: "boom",
-    Usage: "make an explosive entrance",
-    Action: func(c *cli.Context) error {
-      fmt.Println("boom! I say!")
-      return nil
-    },
-  }
-
-  err := app.Run(os.Args)
-  if err != nil {
-    log.Fatal(err)
-  }
-}
-```
-
-Running this already gives you a ton of functionality, plus support for things
-like subcommands and flags, which are covered below.
-
-## Examples
-
-Being a programmer can be a lonely job. Thankfully by the power of automation
-that is not the case! Let's create a greeter app to fend off our demons of
-loneliness!
-
-Start by creating a directory named `greet`, and within it, add a file,
-`greet.go` with the following code in it:
-
-<!-- {
-  "output": "Hello friend!"
-} -->
-``` go
-package main
-
-import (
-  "fmt"
-  "log"
-  "os"
-
-  "github.com/urfave/cli/v2"
-)
-
-func main() {
-  app := &cli.App{
-    Name: "greet",
-    Usage: "fight the loneliness!",
-    Action: func(c *cli.Context) error {
-      fmt.Println("Hello friend!")
-      return nil
-    },
-  }
-
-  err := app.Run(os.Args)
-  if err != nil {
-    log.Fatal(err)
-  }
-}
-```
-
-Install our command to the `$GOPATH/bin` directory:
-
-```
-$ go install
-```
-
-Finally run our new command:
-
-```
-$ greet
-Hello friend!
-```
-
-cli also generates neat help text:
-
-```
-$ greet help
-NAME:
-    greet - fight the loneliness!
-
-USAGE:
-    greet [global options] command [command options] [arguments...]
-
-VERSION:
-    0.0.0
-
-COMMANDS:
-    help, h  Shows a list of commands or help for one command
-
-GLOBAL OPTIONS
-    --version Shows version information
-```
-
-### Arguments
-
-You can lookup arguments by calling the `Args` function on `cli.Context`, e.g.:
-
-<!-- {
-  "output": "Hello \""
-} -->
-``` go
-package main
-
-import (
-  "fmt"
-  "log"
-  "os"
-
-  "github.com/urfave/cli/v2"
-)
-
-func main() {
-  app := &cli.App{
-    Action: func(c *cli.Context) error {
-      fmt.Printf("Hello %q", c.Args().Get(0))
-      return nil
-    },
-  }
-
-  err := app.Run(os.Args)
-  if err != nil {
-    log.Fatal(err)
-  }
-}
-```
-
-### Flags
-
-Setting and querying flags is simple.
-
-<!-- {
-  "output": "Hello Nefertiti"
-} -->
-``` go
-package main
-
-import (
-  "fmt"
-  "log"
-  "os"
-
-  "github.com/urfave/cli/v2"
-)
-
-func main() {
-  app := &cli.App{
-    Flags: []cli.Flag {
-      &cli.StringFlag{
-        Name: "lang",
-        Value: "english",
-        Usage: "language for the greeting",
-      },
-    },
-    Action: func(c *cli.Context) error {
-      name := "Nefertiti"
-      if c.NArg() > 0 {
-        name = c.Args().Get(0)
-      }
-      if c.String("lang") == "spanish" {
-        fmt.Println("Hola", name)
-      } else {
-        fmt.Println("Hello", name)
-      }
-      return nil
-    },
-  }
-
-  err := app.Run(os.Args)
-  if err != nil {
-    log.Fatal(err)
-  }
-}
-```
-
-You can also set a destination variable for a flag, to which the content will be
-scanned.
-
-<!-- {
-  "output": "Hello someone"
-} -->
-``` go
-package main
-
-import (
-  "log"
-  "os"
-  "fmt"
-
-  "github.com/urfave/cli/v2"
-)
-
-func main() {
-  var language string
-
-  app := &cli.App{
-    Flags: []cli.Flag {
-      &cli.StringFlag{
-        Name:        "lang",
-        Value:       "english",
-        Usage:       "language for the greeting",
-        Destination: &language,
-      },
-    },
-    Action: func(c *cli.Context) error {
-      name := "someone"
-      if c.NArg() > 0 {
-        name = c.Args().Get(0)
-      }
-      if language == "spanish" {
-        fmt.Println("Hola", name)
-      } else {
-        fmt.Println("Hello", name)
-      }
-      return nil
-    },
-  }
-
-  err := app.Run(os.Args)
-  if err != nil {
-    log.Fatal(err)
-  }
-}
-```
-
-See full list of flags at http://godoc.org/github.com/urfave/cli
-
-#### Placeholder Values
-
-Sometimes it's useful to specify a flag's value within the usage string itself.
-Such placeholders are indicated with back quotes.
-
-For example this:
-
-<!-- {
-  "args": ["&#45;&#45;help"],
-  "output": "&#45;&#45;config FILE, &#45;c FILE"
-} -->
-```go
-package main
-
-import (
-  "log"
-  "os"
-
-  "github.com/urfave/cli/v2"
-)
-
-func main() {
-  app := &cli.App{
-    Flags: []cli.Flag{
-      &cli.StringFlag{
-        Name:    "config",
-        Aliases: []string{"c"},
-        Usage:   "Load configuration from `FILE`",
-      },
-    },
-  }
-
-  err := app.Run(os.Args)
-  if err != nil {
-    log.Fatal(err)
-  }
-}
-```
-
-Will result in help output like:
-
-```
---config FILE, -c FILE   Load configuration from FILE
-```
-
-Note that only the first placeholder is used. Subsequent back-quoted words will
-be left as-is.
-
-#### Alternate Names
-
-You can set alternate (or short) names for flags by providing a comma-delimited
-list for the `Name`. e.g.
-
-<!-- {
-  "args": ["&#45;&#45;help"],
-  "output": "&#45;&#45;lang value, &#45;l value.*language for the greeting.*default: \"english\""
-} -->
-``` go
-package main
-
-import (
-  "log"
-  "os"
-
-  "github.com/urfave/cli/v2"
-)
-
-func main() {
-  app := &cli.App{
-    Flags: []cli.Flag {
-      &cli.StringFlag{
-        Name:    "lang",
-        Aliases: []string{"l"},
-        Value:   "english",
-        Usage:   "language for the greeting",
-      },
-    },
-  }
-
-  err := app.Run(os.Args)
-  if err != nil {
-    log.Fatal(err)
-  }
-}
-```
-
-That flag can then be set with `--lang spanish` or `-l spanish`. Note that
-giving two different forms of the same flag in the same command invocation is an
-error.
-
-#### Ordering
-
-Flags for the application and commands are shown in the order they are defined.
-However, it's possible to sort them from outside this library by using `FlagsByName`
-or `CommandsByName` with `sort`.
-
-For example this:
-
-<!-- {
-  "args": ["&#45;&#45;help"],
-  "output": "add a task to the list\n.*complete a task on the list\n.*\n\n.*\n.*Load configuration from FILE\n.*Language for the greeting.*"
-} -->
-``` go
-package main
-
-import (
-  "log"
-  "os"
-  "sort"
-
-  "github.com/urfave/cli/v2"
-)
-
-func main() {
-  app := &cli.App{
-    Flags: []cli.Flag{
-      &cli.StringFlag{
-        Name:  "lang, l",
-        Value: "english",
-        Usage: "Language for the greeting",
-      },
-      &cli.StringFlag{
-        Name:  "config, c",
-        Usage: "Load configuration from `FILE`",
-      },
-    },
-    Commands: []*cli.Command{
-      {
-        Name:    "complete",
-        Aliases: []string{"c"},
-        Usage:   "complete a task on the list",
-        Action:  func(c *cli.Context) error {
-          return nil
-        },
-      },
-      {
-        Name:    "add",
-        Aliases: []string{"a"},
-        Usage:   "add a task to the list",
-        Action:  func(c *cli.Context) error {
-          return nil
-        },
-      },
-    },
-  }
-
-  sort.Sort(cli.FlagsByName(app.Flags))
-  sort.Sort(cli.CommandsByName(app.Commands))
-
-  err := app.Run(os.Args)
-  if err != nil {
-    log.Fatal(err)
-  }
-}
-```
-
-Will result in help output like:
-
-```
---config FILE, -c FILE  Load configuration from FILE
---lang value, -l value  Language for the greeting (default: "english")
-```
-
-#### Values from the Environment
-
-You can also have the default value set from the environment via `EnvVars`.  e.g.
-
-<!-- {
-  "args": ["&#45;&#45;help"],
-  "output": "language for the greeting.*APP_LANG"
-} -->
-``` go
-package main
-
-import (
-  "log"
-  "os"
-
-  "github.com/urfave/cli/v2"
-)
-
-func main() {
-  app := &cli.App{
-    Flags: []cli.Flag {
-      &cli.StringFlag{
-        Name:    "lang",
-        Aliases: []string{"l"},
-        Value:   "english",
-        Usage:   "language for the greeting",
-        EnvVars: []string{"APP_LANG"},
-      },
-    },
-  }
-
-  err := app.Run(os.Args)
-  if err != nil {
-    log.Fatal(err)
-  }
-}
-```
-
-If `EnvVars` contains more than one string, the first environment variable that
-resolves is used as the default.
-
-<!-- {
-  "args": ["&#45;&#45;help"],
-  "output": "language for the greeting.*LEGACY_COMPAT_LANG.*APP_LANG.*LANG"
-} -->
-``` go
-package main
-
-import (
-  "log"
-  "os"
-
-  "github.com/urfave/cli/v2"
-)
-
-func main() {
-  app := &cli.App{
-    Flags: []cli.Flag{
-      &cli.StringFlag{
-        Name:    "lang",
-        Aliases: []string{"l"},
-        Value:   "english",
-        Usage:   "language for the greeting",
-        EnvVars: []string{"LEGACY_COMPAT_LANG", "APP_LANG", "LANG"},
-      },
-    },
-  }
-
-  err := app.Run(os.Args)
-  if err != nil {
-    log.Fatal(err)
-  }
-}
-```
-
-#### Values from files
-
-You can also have the default value set from file via `FilePath`.  e.g.
-
-<!-- {
-  "args": ["&#45;&#45;help"],
-  "output": "password for the mysql database"
-} -->
-``` go
-package main
-
-import (
-  "log"
-  "os"
-
-  "github.com/urfave/cli/v2"
-)
-
-func main() {
-  app := cli.NewApp()
-
-  app.Flags = []cli.Flag {
-    &cli.StringFlag{
-      Name: "password, p",
-      Usage: "password for the mysql database",
-      FilePath: "/etc/mysql/password",
-    },
-  }
-
-  err := app.Run(os.Args)
-  if err != nil {
-    log.Fatal(err)
-  }
-}
-```
-
-Note that default values set from file (e.g. `FilePath`) take precedence over
-default values set from the environment (e.g. `EnvVar`).
-
-#### Values from alternate input sources (YAML, TOML, and others)
-
-There is a separate package altsrc that adds support for getting flag values
-from other file input sources.
-
-Currently supported input source formats:
-* YAML
-* JSON
-* TOML
-
-In order to get values for a flag from an alternate input source the following
-code would be added to wrap an existing cli.Flag like below:
-
-``` go
-  altsrc.NewIntFlag(&cli.IntFlag{Name: "test"})
-```
-
-Initialization must also occur for these flags. Below is an example initializing
-getting data from a yaml file below.
-
-``` go
-  command.Before = altsrc.InitInputSourceWithContext(command.Flags, NewYamlSourceFromFlagFunc("load"))
-```
-
-The code above will use the "load" string as a flag name to get the file name of
-a yaml file from the cli.Context.  It will then use that file name to initialize
-the yaml input source for any flags that are defined on that command.  As a note
-the "load" flag used would also have to be defined on the command flags in order
-for this code snippet to work.
-
-Currently only YAML, JSON, and TOML files are supported but developers can add support
-for other input sources by implementing the altsrc.InputSourceContext for their
-given sources.
-
-Here is a more complete sample of a command using YAML support:
-
-<!-- {
-  "args": ["test-cmd", "&#45;&#45;help"],
-  "output": "&#45&#45;test value.*default: 0"
-} -->
-``` go
-package main
-
-import (
-  "fmt"
-  "os"
-
-  "github.com/urfave/cli/v2"
-  "github.com/urfave/cli/v2/altsrc"
-)
-
-func main() {
-  flags := []cli.Flag{
-    altsrc.NewIntFlag(&cli.IntFlag{Name: "test"}),
-    &cli.StringFlag{Name: "load"},
-  }
-
-  app := &cli.App{
-    Action: func(c *cli.Context) error {
-      fmt.Println("yaml ist rad")
-      return nil
-    },
-    Before: altsrc.InitInputSourceWithContext(flags, altsrc.NewYamlSourceFromFlagFunc("load")),
-    Flags: flags,
-  }
-  
-  app.Run(os.Args)
-}
-```
-
-#### Default Values for help output
-
-Sometimes it's useful to specify a flag's default help-text value within the flag declaration. This can be useful if the default value for a flag is a computed value. The default value can be set via the `DefaultText` struct field.
-
-For example this:
-
-<!-- {
-  "args": ["&#45;&#45;help"],
-  "output": "&#45;&#45;port value"
-} -->
-```go
-package main
-
-import (
-  "log"	
-  "os"
-
-  "github.com/urfave/cli/v2"
-)
-
-func main() {
-  app := &cli.App{
-    Flags: []cli.Flag{
-      &cli.IntFlag{
-        Name:    "port",
-        Usage:   "Use a randomized port",
-        Value: 0,
-        DefaultText: "random",
-      },
-    },
-  }
-  
-  err := app.Run(os.Args)
-  if err != nil {
-    log.Fatal(err)
-  }
-}
-```
-
-Will result in help output like:
-
-```
---port value  Use a randomized port (default: random)
-```
-
-#### Precedence
-
-The precedence for flag value sources is as follows (highest to lowest):
-
-0. Command line flag value from user
-0. Environment variable (if specified)
-0. Configuration file (if specified)
-0. Default defined on the flag
-
-### Subcommands
-
-Subcommands can be defined for a more git-like command line app.
-
-<!-- {
-  "args": ["template", "add"],
-  "output": "new task template: .+"
-} -->
-```go
-package main
-
-import (
-  "fmt"
-  "log"
-  "os"
-
-  "github.com/urfave/cli/v2"
-)
-
-func main() {
-  app := &cli.App{
-    Commands: []*cli.Command{
-      {
-        Name:    "add",
-        Aliases: []string{"a"},
-        Usage:   "add a task to the list",
-        Action:  func(c *cli.Context) error {
-          fmt.Println("added task: ", c.Args().First())
-          return nil
-        },
-      },
-      {
-        Name:    "complete",
-        Aliases: []string{"c"},
-        Usage:   "complete a task on the list",
-        Action:  func(c *cli.Context) error {
-          fmt.Println("completed task: ", c.Args().First())
-          return nil
-        },
-      },
-      {
-        Name:        "template",
-        Aliases:     []string{"t"},
-        Usage:       "options for task templates",
-        Subcommands: []*cli.Command{
-          {
-            Name:  "add",
-            Usage: "add a new template",
-            Action: func(c *cli.Context) error {
-              fmt.Println("new task template: ", c.Args().First())
-              return nil
-            },
-          },
-          {
-            Name:  "remove",
-            Usage: "remove an existing template",
-            Action: func(c *cli.Context) error {
-              fmt.Println("removed task template: ", c.Args().First())
-              return nil
-            },
-          },
-        },
-      },
-    },
-  }
-
-  err := app.Run(os.Args)
-  if err != nil {
-    log.Fatal(err)
-  }
-}
-=======
 **Warning**: `v2` is in a pre-release state.
 
 ```
 $ go get github.com/urfave/cli.v2
->>>>>>> 850de854
 ```
 
 ```go
-<<<<<<< HEAD
-package main
-
-import (
-  "log"
-  "os"
-
-  "github.com/urfave/cli/v2"
-)
-
-func main() {
-  app := &cli.App{
-    Commands: []*cli.Command{
-      {
-        Name: "noop",
-      },
-      {
-        Name:     "add",
-        Category: "template",
-      },
-      {
-        Name:     "remove",
-        Category: "template",
-      },
-    },
-  }
-
-  err := app.Run(os.Args)
-  if err != nil {
-    log.Fatal(err)
-  }
-}
-```
-
-Will include:
-
-```
-COMMANDS:
-  noop
-
-  Template actions:
-    add
-    remove
-```
-
-### Exit code
-
-Calling `App.Run` will not automatically call `os.Exit`, which means that by
-default the exit code will "fall through" to being `0`.  An explicit exit code
-may be set by returning a non-nil error that fulfills `cli.ExitCoder`, *or* a
-`cli.MultiError` that includes an error that fulfills `cli.ExitCoder`, e.g.:
-<!-- {
-  "error": "Ginger croutons are not in the soup"
-} -->
-``` go
-package main
-
-import (
-  "log"
-  "os"
-
-  "github.com/urfave/cli/v2"
-)
-
-func main() {
-  app := &cli.App{
-    Flags: []cli.Flag{
-      &cli.BoolFlag{
-        Name:  "ginger-crouton",
-        Usage: "is it in the soup?",
-      },
-    },
-    Action: func(ctx *cli.Context) error {
-      if !ctx.Bool("ginger-crouton") {
-        return cli.Exit("Ginger croutons are not in the soup", 86)
-      }
-      return nil
-    },
-  }
-
-  err := app.Run(os.Args)
-  if err != nil {
-    log.Fatal(err)
-  }
-}
-```
-
-### Combining short options
-
-Traditional use of options using their shortnames look like this:
-
-```
-$ cmd -s -o -m "Some message"
-```
-
-Suppose you want users to be able to combine options with their shortnames. This
-can be done using the `UseShortOptionHandling` bool in your app configuration,
-or for individual commands by attaching it to the command configuration. For
-example:
-
-<!-- {
-  "args": ["short", "&#45;som", "Some message"],
-  "output": "serve: true\noption: true\nmessage: Some message\n"
-} -->
-``` go
-package main
-
-import (
-  "fmt"
-  "log"
-  "os"
-  
-  "github.com/urfave/cli/v2"
-)
-
-func main() {
-  app := &cli.App{}
-  app.UseShortOptionHandling = true
-  app.Commands = []*cli.Command{
-    {
-      Name:  "short",
-      Usage: "complete a task on the list",
-      Flags: []cli.Flag{
-        &cli.BoolFlag{Name: "serve", Aliases: []string{"s"}},
-        &cli.BoolFlag{Name: "option", Aliases: []string{"o"}},
-        &cli.StringFlag{Name: "message", Aliases: []string{"m"}},
-      },
-      Action: func(c *cli.Context) error {
-        fmt.Println("serve:", c.Bool("serve"))
-        fmt.Println("option:", c.Bool("option"))
-        fmt.Println("message:", c.String("message"))
-        return nil
-      },
-    },
-  }
-
-  err := app.Run(os.Args)
-  if err != nil {
-    log.Fatal(err)
-  }
-}
-```
-
-If your program has any number of bool flags such as `serve` and `option`, and
-optionally one non-bool flag `message`, with the short options of `-s`, `-o`,
-and `-m` respectively, setting `UseShortOptionHandling` will also support the
-following syntax:
-
-```
-$ cmd -som "Some message"
-```
-
-If you enable `UseShortOptionHandling`, then you must not use any flags that
-have a single leading `-` or this will result in failures. For example,
-`-option` can no longer be used. Flags with two leading dashes (such as
-`--options`) are still valid.
-
-### Bash Completion
-
-You can enable completion commands by setting the `EnableBashCompletion`
-flag on the `App` object.  By default, this setting will only auto-complete to
-show an app's subcommands, but you can write your own completion methods for
-the App or its subcommands.
-
-<!-- {
-  "args": ["complete", "&#45;&#45;generate&#45;bash&#45;completion"],
-  "output": "laundry"
-} -->
-``` go
-package main
-
-import (
-  "fmt"
-  "log"
-  "os"
-
-  "github.com/urfave/cli/v2"
-)
-
-func main() {
-  tasks := []string{"cook", "clean", "laundry", "eat", "sleep", "code"}
-
-  app := &cli.App{
-    EnableBashCompletion: true,
-    Commands: []*cli.Command{
-      {
-        Name:    "complete",
-        Aliases: []string{"c"},
-        Usage:   "complete a task on the list",
-        Action: func(c *cli.Context) error {
-           fmt.Println("completed task: ", c.Args().First())
-           return nil
-        },
-        BashComplete: func(c *cli.Context) {
-          // This will complete if no args are passed
-          if c.NArg() > 0 {
-            return
-          }
-          for _, t := range tasks {
-            fmt.Println(t)
-          }
-        },
-      },
-    },
-  }
-
-  err := app.Run(os.Args)
-  if err != nil {
-    log.Fatal(err)
-  }
-}
-```
-
-#### Enabling
-
-Source the `autocomplete/bash_autocomplete` file in your .bashrc file while setting the `PROG` variable to the name of your program:
-
-```
-PROG=myprogram source /.../cli/autocomplete/bash_autocomplete
-```
-
-#### Distribution
-
-Copy `autocomplete/bash_autocomplete` into `/etc/bash_completion.d/` and rename
-it to the name of the program you wish to add autocomplete support for (or
-automatically install it there if you are distributing a package). Don't forget
-to source the file to make it active in the current shell.
-
-```
-sudo cp src/bash_autocomplete /etc/bash_completion.d/<myprogram>
-source /etc/bash_completion.d/<myprogram>
-```
-
-Alternatively, you can just document that users should source the generic
-`autocomplete/bash_autocomplete` in their bash configuration with `$PROG` set
-to the name of their program (as above).
-
-#### Customization
-
-The default shell completion flag (`--generate-bash-completion`) is defined as
-`cli.EnableBashCompletion`, and may be redefined if desired, e.g.:
-
-<!-- {
-  "args": ["&#45;&#45;generate&#45;bash&#45;completion"],
-  "output": "wat\nhelp\nh"
-} -->
-``` go
-package main
-
-import (
-  "log"
-  "os"
-
-  "github.com/urfave/cli/v2"
-)
-
-func main() {
-  app := &cli.App{
-    EnableBashCompletion: true,
-    Commands: []*cli.Command{
-      {
-        Name: "wat",
-      },
-    },
-  }
-  err := app.Run(os.Args)
-  if err != nil {
-    log.Fatal(err)
-  }
-}
-```
-
-### Generated Help Text
-
-The default help flag (`-h/--help`) is defined as `cli.HelpFlag` and is checked
-by the cli internals in order to print generated help text for the app, command,
-or subcommand, and break execution.
-
-#### Customization
-
-All of the help text generation may be customized, and at multiple levels.  The
-templates are exposed as variables `AppHelpTemplate`, `CommandHelpTemplate`, and
-`SubcommandHelpTemplate` which may be reassigned or augmented, and full override
-is possible by assigning a compatible func to the `cli.HelpPrinter` variable,
-e.g.:
-
-<!-- {
-  "output": "Ha HA.  I pwnd the help!!1"
-} -->
-``` go
-package main
-
-import (
-  "fmt"
-  "io"
-  "os"
-
-  "github.com/urfave/cli/v2"
-)
-
-func main() {
-  // EXAMPLE: Append to an existing template
-  cli.AppHelpTemplate = fmt.Sprintf(`%s
-
-WEBSITE: http://awesometown.example.com
-
-SUPPORT: support@awesometown.example.com
-
-`, cli.AppHelpTemplate)
-
-  // EXAMPLE: Override a template
-  cli.AppHelpTemplate = `NAME:
-   {{.Name}} - {{.Usage}}
-USAGE:
-   {{.HelpName}} {{if .VisibleFlags}}[global options]{{end}}{{if .Commands}} command [command options]{{end}} {{if .ArgsUsage}}{{.ArgsUsage}}{{else}}[arguments...]{{end}}
-   {{if len .Authors}}
-AUTHOR:
-   {{range .Authors}}{{ . }}{{end}}
-   {{end}}{{if .Commands}}
-COMMANDS:
-{{range .Commands}}{{if not .HideHelp}}   {{join .Names ", "}}{{ "\t"}}{{.Usage}}{{ "\n" }}{{end}}{{end}}{{end}}{{if .VisibleFlags}}
-GLOBAL OPTIONS:
-   {{range .VisibleFlags}}{{.}}
-   {{end}}{{end}}{{if .Copyright }}
-COPYRIGHT:
-   {{.Copyright}}
-   {{end}}{{if .Version}}
-VERSION:
-   {{.Version}}
-   {{end}}
-`
-
-  // EXAMPLE: Replace the `HelpPrinter` func
-  cli.HelpPrinter = func(w io.Writer, templ string, data interface{}) {
-    fmt.Println("Ha HA.  I pwnd the help!!1")
-  }
-  
-  (&cli.App{}).Run(os.Args)
-}
-```
-
-The default flag may be customized to something other than `-h/--help` by
-setting `cli.HelpFlag`, e.g.:
-
-<!-- {
-  "args": ["&#45;&#45halp"],
-  "output": "haaaaalp.*HALP"
-} -->
-``` go
-package main
-
-import (
-  "os"
-
-  "github.com/urfave/cli/v2"
-)
-
-func main() {
-  cli.HelpFlag = &cli.BoolFlag{
-    Name: "haaaaalp", Aliases: []string{"halp"},
-    Usage: "HALP",
-    EnvVars: []string{"SHOW_HALP", "HALPPLZ"},
-  }
-  
-  (&cli.App{}).Run(os.Args)
-}
-```
-
-### Version Flag
-
-The default version flag (`-v/--version`) is defined as `cli.VersionFlag`, which
-is checked by the cli internals in order to print the `App.Version` via
-`cli.VersionPrinter` and break execution.
-
-#### Customization
-
-The default flag may be customized to something other than `-v/--version` by
-setting `cli.VersionFlag`, e.g.:
-
-<!-- {
-  "args": ["&#45;&#45print-version"],
-  "output": "partay version v19\\.99\\.0"
-} -->
-``` go
-package main
-
-import (
-  "os"
-
-  "github.com/urfave/cli/v2"
-)
-
-func main() {
-  cli.VersionFlag = &cli.BoolFlag{
-    Name: "print-version", Aliases: []string{"V"},
-    Usage: "print only the version",
-  }
-  
-  app := &cli.App{
-    Name: "partay",
-    Version: "v19.99.0",
-  }
-  app.Run(os.Args)
-}
-```
-
-Alternatively, the version printer at `cli.VersionPrinter` may be overridden, e.g.:
-
-<!-- {
-  "args": ["&#45;&#45version"],
-  "output": "version=v19\\.99\\.0 revision=fafafaf"
-} -->
-``` go
-package main
-
-import (
-  "fmt"
-  "os"
-
-  "github.com/urfave/cli/v2"
-)
-
-var (
-  Revision = "fafafaf"
-)
-
-func main() {
-  cli.VersionPrinter = func(c *cli.Context) {
-    fmt.Printf("version=%s revision=%s\n", c.App.Version, Revision)
-  }
-  
-  app := &cli.App{
-    Name: "partay",
-    Version: "v19.99.0",
-  }
-  app.Run(os.Args)
-}
-```
-
-### Full API Example
-
-**Notice**: This is a contrived (functioning) example meant strictly for API
-demonstration purposes.  Use of one's imagination is encouraged.
-
-<!-- {
-  "output": "made it!\nPhew!"
-} -->
-``` go
-package main
-
-import (
-  "errors"
-  "flag"
-  "fmt"
-  "io"
-  "io/ioutil"
-  "os"
-  "time"
-
-  "github.com/urfave/cli/v2"
-)
-
-func init() {
-  cli.AppHelpTemplate += "\nCUSTOMIZED: you bet ur muffins\n"
-  cli.CommandHelpTemplate += "\nYMMV\n"
-  cli.SubcommandHelpTemplate += "\nor something\n"
-
-  cli.HelpFlag = &cli.BoolFlag{Name: "halp"}
-  cli.VersionFlag = &cli.BoolFlag{Name: "print-version", Aliases: []string{"V"}}
-
-  cli.HelpPrinter = func(w io.Writer, templ string, data interface{}) {
-    fmt.Fprintf(w, "best of luck to you\n")
-  }
-  cli.VersionPrinter = func(c *cli.Context) {
-    fmt.Fprintf(c.App.Writer, "version=%s\n", c.App.Version)
-  }
-  cli.OsExiter = func(c int) {
-    fmt.Fprintf(cli.ErrWriter, "refusing to exit %d\n", c)
-  }
-  cli.ErrWriter = ioutil.Discard
-  cli.FlagStringer = func(fl cli.Flag) string {
-    return fmt.Sprintf("\t\t%s", fl.Names()[0])
-  }
-}
-
-type hexWriter struct{}
-
-func (w *hexWriter) Write(p []byte) (int, error) {
-  for _, b := range p {
-    fmt.Printf("%x", b)
-  }
-  fmt.Printf("\n")
-
-  return len(p), nil
-}
-
-type genericType struct {
-  s string
-}
-
-func (g *genericType) Set(value string) error {
-  g.s = value
-  return nil
-}
-
-func (g *genericType) String() string {
-  return g.s
-}
-
-func main() {
-  app := &cli.App{
-    Name: "kənˈtrīv",
-    Version: "v19.99.0",
-    Compiled: time.Now(),
-    Authors: []*cli.Author{
-      &cli.Author{
-        Name:  "Example Human",
-        Email: "human@example.com",
-      },
-    },
-    Copyright: "(c) 1999 Serious Enterprise",
-    HelpName: "contrive",
-    Usage: "demonstrate available API",
-    UsageText: "contrive - demonstrating the available API",
-    ArgsUsage: "[args and such]",
-    Commands: []*cli.Command{
-      &cli.Command{
-        Name:        "doo",
-        Aliases:     []string{"do"},
-        Category:    "motion",
-        Usage:       "do the doo",
-        UsageText:   "doo - does the dooing",
-        Description: "no really, there is a lot of dooing to be done",
-        ArgsUsage:   "[arrgh]",
-        Flags: []cli.Flag{
-          &cli.BoolFlag{Name: "forever", Aliases: []string{"forevvarr"}},
-        },
-        Subcommands: []*cli.Command{
-          &cli.Command{
-            Name:   "wop",
-            Action: wopAction,
-          },
-        },
-        SkipFlagParsing: false,
-        HideHelp:        false,
-        Hidden:          false,
-        HelpName:        "doo!",
-        BashComplete: func(c *cli.Context) {
-          fmt.Fprintf(c.App.Writer, "--better\n")
-        },
-        Before: func(c *cli.Context) error {
-          fmt.Fprintf(c.App.Writer, "brace for impact\n")
-          return nil
-        },
-        After: func(c *cli.Context) error {
-          fmt.Fprintf(c.App.Writer, "did we lose anyone?\n")
-          return nil
-        },
-        Action: func(c *cli.Context) error {
-          c.Command.FullName()
-          c.Command.HasName("wop")
-          c.Command.Names()
-          c.Command.VisibleFlags()
-          fmt.Fprintf(c.App.Writer, "dodododododoodododddooooododododooo\n")
-          if c.Bool("forever") {
-            c.Command.Run(c)
-          }
-          return nil
-        },
-        OnUsageError: func(c *cli.Context, err error, isSubcommand bool) error {
-          fmt.Fprintf(c.App.Writer, "for shame\n")
-          return err
-        },
-      },
-    },
-    Flags: []cli.Flag{
-      &cli.BoolFlag{Name: "fancy"},
-      &cli.BoolFlag{Value: true, Name: "fancier"},
-      &cli.DurationFlag{Name: "howlong", Aliases: []string{"H"}, Value: time.Second * 3},
-      &cli.Float64Flag{Name: "howmuch"},
-      &cli.GenericFlag{Name: "wat", Value: &genericType{}},
-      &cli.Int64Flag{Name: "longdistance"},
-      &cli.Int64SliceFlag{Name: "intervals"},
-      &cli.IntFlag{Name: "distance"},
-      &cli.IntSliceFlag{Name: "times"},
-      &cli.StringFlag{Name: "dance-move", Aliases: []string{"d"}},
-      &cli.StringSliceFlag{Name: "names", Aliases: []string{"N"}},
-      &cli.UintFlag{Name: "age"},
-      &cli.Uint64Flag{Name: "bigage"},
-    },
-    EnableBashCompletion: true,
-    HideHelp: false,
-    HideVersion: false,
-    BashComplete: func(c *cli.Context) {
-      fmt.Fprintf(c.App.Writer, "lipstick\nkiss\nme\nlipstick\nringo\n")
-    },
-    Before: func(c *cli.Context) error {
-      fmt.Fprintf(c.App.Writer, "HEEEERE GOES\n")
-      return nil
-    },
-    After: func(c *cli.Context) error {
-      fmt.Fprintf(c.App.Writer, "Phew!\n")
-      return nil
-    },
-    CommandNotFound: func(c *cli.Context, command string) {
-      fmt.Fprintf(c.App.Writer, "Thar be no %q here.\n", command)
-    },
-    OnUsageError: func(c *cli.Context, err error, isSubcommand bool) error {
-      if isSubcommand {
-        return err
-      }
-
-      fmt.Fprintf(c.App.Writer, "WRONG: %#v\n", err)
-      return nil
-    },
-    Action: func(c *cli.Context) error {
-      cli.DefaultAppComplete(c)
-      cli.HandleExitCoder(errors.New("not an exit coder, though"))
-      cli.ShowAppHelp(c)
-      cli.ShowCommandCompletions(c, "nope")
-      cli.ShowCommandHelp(c, "also-nope")
-      cli.ShowCompletions(c)
-      cli.ShowSubcommandHelp(c)
-      cli.ShowVersion(c)
-
-      categories := c.App.Categories
-      categories.AddCommand("sounds", &cli.Command{
-        Name: "bloop",
-      })
-
-      for _, category := range c.App.Categories.Categories() {
-        fmt.Fprintf(c.App.Writer, "%s\n", category.Name)
-        fmt.Fprintf(c.App.Writer, "%#v\n", category.VisibleCommands())
-        fmt.Fprintf(c.App.Writer, "%#v\n", category.VisibleCommands())
-      }
-
-      fmt.Printf("%#v\n", c.App.Command("doo"))
-      if c.Bool("infinite") {
-        c.App.Run([]string{"app", "doo", "wop"})
-      }
-
-      if c.Bool("forevar") {
-        c.App.RunAsSubcommand(c)
-      }
-      c.App.Setup()
-      fmt.Printf("%#v\n", c.App.VisibleCategories())
-      fmt.Printf("%#v\n", c.App.VisibleCommands())
-      fmt.Printf("%#v\n", c.App.VisibleFlags())
-
-      fmt.Printf("%#v\n", c.Args().First())
-      if c.Args().Len() > 0 {
-        fmt.Printf("%#v\n", c.Args().Get(1))
-      }
-      fmt.Printf("%#v\n", c.Args().Present())
-      fmt.Printf("%#v\n", c.Args().Tail())
-
-      set := flag.NewFlagSet("contrive", 0)
-      nc := cli.NewContext(c.App, set, c)
-
-      fmt.Printf("%#v\n", nc.Args())
-      fmt.Printf("%#v\n", nc.Bool("nope"))
-      fmt.Printf("%#v\n", !nc.Bool("nerp"))
-      fmt.Printf("%#v\n", nc.Duration("howlong"))
-      fmt.Printf("%#v\n", nc.Float64("hay"))
-      fmt.Printf("%#v\n", nc.Generic("bloop"))
-      fmt.Printf("%#v\n", nc.Int64("bonk"))
-      fmt.Printf("%#v\n", nc.Int64Slice("burnks"))
-      fmt.Printf("%#v\n", nc.Int("bips"))
-      fmt.Printf("%#v\n", nc.IntSlice("blups"))
-      fmt.Printf("%#v\n", nc.String("snurt"))
-      fmt.Printf("%#v\n", nc.StringSlice("snurkles"))
-      fmt.Printf("%#v\n", nc.Uint("flub"))
-      fmt.Printf("%#v\n", nc.Uint64("florb"))
-
-      fmt.Printf("%#v\n", nc.FlagNames())
-      fmt.Printf("%#v\n", nc.IsSet("wat"))
-      fmt.Printf("%#v\n", nc.Set("wat", "nope"))
-      fmt.Printf("%#v\n", nc.NArg())
-      fmt.Printf("%#v\n", nc.NumFlags())
-      fmt.Printf("%#v\n", nc.Lineage()[1])
-
-      nc.Set("wat", "also-nope")
-
-      ec := cli.Exit("ohwell", 86)
-      fmt.Fprintf(c.App.Writer, "%d", ec.ExitCode())
-      fmt.Printf("made it!\n")
-      return ec
-    },
-    Metadata: map[string]interface{}{
-      "layers":          "many",
-      "explicable":      false,
-      "whatever-values": 19.99,
-    },
-  }
-
-  if os.Getenv("HEXY") != "" {
-    app.Writer = &hexWriter{}
-    app.ErrWriter = &hexWriter{}
-  }
-
-  app.Run(os.Args)
-}
-
-func wopAction(c *cli.Context) error {
-  fmt.Fprintf(c.App.Writer, ":wave: over here, eh\n")
-  return nil
-}
-```
-
-## Contribution Guidelines
-
-See [./CONTRIBUTING.md](./CONTRIBUTING.md)
-=======
 ...
 import (
   "github.com/urfave/cli.v2" // imports as package "cli"
 )
 ...
-```
->>>>>>> 850de854
+```