--- conflicted
+++ resolved
@@ -72,8 +72,6 @@
 	return *t
 }
 
-<<<<<<< HEAD
-=======
 // clone timestamp
 func (t *Timestamp) clone() *Timestamp {
 	tc := &Timestamp{
@@ -93,22 +91,6 @@
 	return tc
 }
 
-// TakesValue returns true of the flag takes a value, otherwise false
-func (f *TimestampFlag) TakesValue() bool {
-	return true
-}
-
-// GetUsage returns the usage string for the flag
-func (f *TimestampFlag) GetUsage() string {
-	return f.Usage
-}
-
-// GetCategory returns the category for the flag
-func (f *TimestampFlag) GetCategory() string {
-	return f.Category
-}
-
->>>>>>> 5ac0710c
 // GetValue returns the flags value as string representation and an empty
 // string if the flag takes no value at all.
 func (f *TimestampFlag) GetValue() string {
