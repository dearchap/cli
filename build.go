--- conflicted
+++ resolved
@@ -63,17 +63,7 @@
 }
 
 func VetActionFunc(_ *cli.Context) error {
-<<<<<<< HEAD
-	cmd := exec.Command("go", "vet")
-
-	cmd.Stdin = os.Stdin
-	cmd.Stdout = os.Stdout
-	cmd.Stderr = os.Stderr
-
-	return cmd.Run()
-=======
 	return runCmd("go", "vet")
->>>>>>> fa6797be
 }
 
 func TestActionFunc(c *cli.Context) error {
@@ -88,17 +78,7 @@
 
 		coverProfile := fmt.Sprintf("--coverprofile=%s.coverprofile", pkg)
 
-<<<<<<< HEAD
-		cmd := exec.Command("go", "test", "-v", coverProfile, packageName)
-
-		cmd.Stdin = os.Stdin
-		cmd.Stdout = os.Stdout
-		cmd.Stderr = os.Stderr
-
-		err := cmd.Run()
-=======
 		err := runCmd("go", "test", "-v", coverProfile, packageName)
->>>>>>> fa6797be
 		if err != nil {
 			return err
 		}
@@ -170,46 +150,16 @@
 		return err
 	}
 
-<<<<<<< HEAD
-	cmd := exec.Command("gfmrun", "-c", fmt.Sprint(counter), "-s", "README.md")
-
-	cmd.Stdin = os.Stdin
-	cmd.Stdout = os.Stdout
-	cmd.Stderr = os.Stderr
-
-	return cmd.Run()
-}
-
-func TocActionFunc(_ *cli.Context) error {
-	cmd := exec.Command("node_modules/.bin/markdown-toc", "-i", "README.md")
-
-	cmd.Stdin = os.Stdin
-	cmd.Stdout = os.Stdout
-	cmd.Stderr = os.Stderr
-
-	err := cmd.Run()
-=======
 	return runCmd("gfmrun", "-c", fmt.Sprint(counter), "-s", "README.md")
 }
 
 func TocActionFunc(_ *cli.Context) error {
 	err := runCmd("node_modules/.bin/markdown-toc", "-i", "README.md")
->>>>>>> fa6797be
 	if err != nil {
 		return err
 	}
 
-<<<<<<< HEAD
-	cmd = exec.Command("git", "diff", "--exit-code")
-
-	cmd.Stdin = os.Stdin
-	cmd.Stdout = os.Stdout
-	cmd.Stderr = os.Stderr
-
-	err = cmd.Run()
-=======
 	err = runCmd("git", "diff", "--exit-code")
->>>>>>> fa6797be
 	if err != nil {
 		return err
 	}
@@ -218,47 +168,17 @@
 }
 
 func GenActionFunc(_ *cli.Context) error {
-<<<<<<< HEAD
-	cmd := exec.Command("go", "generate", "flag-gen/main.go")
-
-	cmd.Stdin = os.Stdin
-	cmd.Stdout = os.Stdout
-	cmd.Stderr = os.Stderr
-
-	err := cmd.Run()
-=======
 	err := runCmd("go", "generate", "flag-gen/main.go")
->>>>>>> fa6797be
 	if err != nil {
 		return err
 	}
 
-<<<<<<< HEAD
-	cmd = exec.Command("go", "generate", "cli.go")
-
-	cmd.Stdin = os.Stdin
-	cmd.Stdout = os.Stdout
-	cmd.Stderr = os.Stderr
-
-	err = cmd.Run()
-=======
 	err = runCmd("go", "generate", "cli.go")
->>>>>>> fa6797be
 	if err != nil {
 		return err
 	}
 
-<<<<<<< HEAD
-	cmd = exec.Command("git", "diff", "--exit-code")
-
-	cmd.Stdin = os.Stdin
-	cmd.Stdout = os.Stdout
-	cmd.Stderr = os.Stderr
-
-	err = cmd.Run()
-=======
 	err = runCmd("git", "diff", "--exit-code")
->>>>>>> fa6797be
 	if err != nil {
 		return err
 	}
