--- conflicted
+++ resolved
@@ -63,64 +63,7 @@
 func TestActionFunc(c *cli.Context) error {
 	coverProfile := fmt.Sprintf("--coverprofile=coverage.txt")
 
-<<<<<<< HEAD
 	err := runCmd("go", "test", "-v", coverProfile, packageName)
-=======
-		if pkg == "cli" {
-			packageName = "github.com/urfave/cli/v2"
-		} else {
-			packageName = fmt.Sprintf("github.com/urfave/cli/v2/%s", pkg)
-		}
-
-		coverProfile := fmt.Sprintf("--coverprofile=%s.coverprofile", pkg)
-
-		err := runCmd("go", "test", "-v", coverProfile, packageName)
-		if err != nil {
-			return err
-		}
-	}
-
-	return testCleanup()
-}
-
-func testCleanup() error {
-	var out bytes.Buffer
-
-	for _, pkg := range packages {
-		file, err := os.Open(fmt.Sprintf("%s.coverprofile", pkg))
-		if err != nil {
-			return err
-		}
-
-		b, err := ioutil.ReadAll(file)
-		if err != nil {
-			return err
-		}
-
-		out.Write(b)
-		err = file.Close()
-		if err != nil {
-			return err
-		}
-
-		err = os.Remove(fmt.Sprintf("%s.coverprofile", pkg))
-		if err != nil {
-			return err
-		}
-	}
-
-	outFile, err := os.Create("coverage.txt")
-	if err != nil {
-		return err
-	}
-
-	_, err = out.WriteTo(outFile)
-	if err != nil {
-		return err
-	}
-
-	err = outFile.Close()
->>>>>>> 754ed1bf
 	if err != nil {
 		return err
 	}
