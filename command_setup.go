package cli

import (
	"flag"
	"os"
	"path/filepath"
	"sort"
	"strings"
)

func (cmd *Command) setupDefaults(osArgs []string) {
	if cmd.didSetupDefaults {
		tracef("already did setup (cmd=%[1]q)", cmd.Name)
		return
	}

	cmd.didSetupDefaults = true

	isRoot := cmd.parent == nil
	tracef("isRoot? %[1]v (cmd=%[2]q)", isRoot, cmd.Name)

	if cmd.ShellComplete == nil {
		tracef("setting default ShellComplete (cmd=%[1]q)", cmd.Name)
		cmd.ShellComplete = DefaultCompleteWithFlags
	}

	if cmd.Name == "" && isRoot {
		name := filepath.Base(osArgs[0])
		tracef("setting cmd.Name from first arg basename (cmd=%[1]q)", name)
		cmd.Name = name
	}

	if cmd.Usage == "" && isRoot {
		tracef("setting default Usage (cmd=%[1]q)", cmd.Name)
		cmd.Usage = "A new cli application"
	}

	if cmd.Version == "" {
		tracef("setting HideVersion=true due to empty Version (cmd=%[1]q)", cmd.Name)
		cmd.HideVersion = true
	}

	if cmd.Action == nil {
		tracef("setting default Action as help command action (cmd=%[1]q)", cmd.Name)
		cmd.Action = helpCommandAction
	}

	if cmd.Reader == nil {
		tracef("setting default Reader as os.Stdin (cmd=%[1]q)", cmd.Name)
		cmd.Reader = os.Stdin
	}

	if cmd.Writer == nil {
		tracef("setting default Writer as os.Stdout (cmd=%[1]q)", cmd.Name)
		cmd.Writer = os.Stdout
	}

	if cmd.ErrWriter == nil {
		tracef("setting default ErrWriter as os.Stderr (cmd=%[1]q)", cmd.Name)
		cmd.ErrWriter = os.Stderr
	}

	if cmd.AllowExtFlags {
		tracef("visiting all flags given AllowExtFlags=true (cmd=%[1]q)", cmd.Name)
		// add global flags added by other packages
		flag.VisitAll(func(f *flag.Flag) {
			// skip test flags
			if !strings.HasPrefix(f.Name, ignoreFlagPrefix) {
				cmd.Flags = append(cmd.Flags, &extFlag{f})
			}
		})
	}

	for _, subCmd := range cmd.Commands {
		tracef("setting sub-command (cmd=%[1]q) parent as self (cmd=%[2]q)", subCmd.Name, cmd.Name)
		subCmd.parent = cmd
	}

	cmd.ensureHelp()

	if !cmd.HideVersion && isRoot {
		tracef("appending version flag (cmd=%[1]q)", cmd.Name)
		cmd.appendFlag(VersionFlag)
	}

	if cmd.PrefixMatchCommands && cmd.SuggestCommandFunc == nil {
		tracef("setting default SuggestCommandFunc (cmd=%[1]q)", cmd.Name)
		cmd.SuggestCommandFunc = suggestCommand
	}

<<<<<<< HEAD
	if cmd.EnableShellCompletion || cmd.Root().shellCompletion {
		completionCommand := BuildCompletionCommand(cmd.Name)
=======
	if isRoot && cmd.EnableShellCompletion {
		completionCommand := buildCompletionCommand(cmd.Name)
>>>>>>> 65c6366e

		if cmd.ShellCompletionCommandName != "" {
			tracef(
				"setting completion command name (%[1]q) from "+
					"cmd.ShellCompletionCommandName (cmd=%[2]q)",
				cmd.ShellCompletionCommandName, cmd.Name,
			)
			completionCommand.Name = cmd.ShellCompletionCommandName
		}

		tracef("appending completionCommand (cmd=%[1]q)", cmd.Name)
		cmd.appendCommand(completionCommand)
	}

	tracef("setting command categories (cmd=%[1]q)", cmd.Name)
	cmd.categories = newCommandCategories()

	for _, subCmd := range cmd.Commands {
		cmd.categories.AddCommand(subCmd.Category, subCmd)
	}

	tracef("sorting command categories (cmd=%[1]q)", cmd.Name)
	sort.Sort(cmd.categories.(*commandCategories))

	tracef("setting category on mutually exclusive flags (cmd=%[1]q)", cmd.Name)
	for _, grp := range cmd.MutuallyExclusiveFlags {
		grp.propagateCategory()
	}

	tracef("setting flag categories (cmd=%[1]q)", cmd.Name)
	cmd.flagCategories = newFlagCategoriesFromFlags(cmd.allFlags())

	if cmd.Metadata == nil {
		tracef("setting default Metadata (cmd=%[1]q)", cmd.Name)
		cmd.Metadata = map[string]any{}
	}

	if len(cmd.SliceFlagSeparator) != 0 {
		tracef("setting defaultSliceFlagSeparator from cmd.SliceFlagSeparator (cmd=%[1]q)", cmd.Name)
		defaultSliceFlagSeparator = cmd.SliceFlagSeparator
	}

	tracef("setting disableSliceFlagSeparator from cmd.DisableSliceFlagSeparator (cmd=%[1]q)", cmd.Name)
	disableSliceFlagSeparator = cmd.DisableSliceFlagSeparator

	cmd.setFlags = map[Flag]struct{}{}
}

func (cmd *Command) setupCommandGraph() {
	tracef("setting up command graph (cmd=%[1]q)", cmd.Name)

	for _, subCmd := range cmd.Commands {
		subCmd.parent = cmd
		subCmd.setupSubcommand()
		subCmd.setupCommandGraph()
	}
}

func (cmd *Command) setupSubcommand() {
	tracef("setting up self as sub-command (cmd=%[1]q)", cmd.Name)

	cmd.ensureHelp()

	tracef("setting command categories (cmd=%[1]q)", cmd.Name)
	cmd.categories = newCommandCategories()

	for _, subCmd := range cmd.Commands {
		cmd.categories.AddCommand(subCmd.Category, subCmd)
	}

	tracef("sorting command categories (cmd=%[1]q)", cmd.Name)
	sort.Sort(cmd.categories.(*commandCategories))

	tracef("setting category on mutually exclusive flags (cmd=%[1]q)", cmd.Name)
	for _, grp := range cmd.MutuallyExclusiveFlags {
		grp.propagateCategory()
	}

	tracef("setting flag categories (cmd=%[1]q)", cmd.Name)
	cmd.flagCategories = newFlagCategoriesFromFlags(cmd.allFlags())
}

func (cmd *Command) hideHelp() bool {
	tracef("hide help (cmd=%[1]q)", cmd.Name)
	for c := cmd; c != nil; c = c.parent {
		if c.HideHelp {
			return true
		}
	}

	return false
}

func (cmd *Command) ensureHelp() {
	tracef("ensuring help (cmd=%[1]q)", cmd.Name)

	helpCommand := buildHelpCommand(true)

	if !cmd.hideHelp() {
		if cmd.Command(helpCommand.Name) == nil {
			if !cmd.HideHelpCommand {
				tracef("appending helpCommand (cmd=%[1]q)", cmd.Name)
				cmd.appendCommand(helpCommand)
			}
		}

		if HelpFlag != nil {
			// TODO need to remove hack
			if hf, ok := HelpFlag.(*BoolFlag); ok {
				hf.applied = false
				hf.hasBeenSet = false
				hf.Value = false
				hf.value = nil
			}
			tracef("appending HelpFlag (cmd=%[1]q)", cmd.Name)
			cmd.appendFlag(HelpFlag)
		}
	}
}<|MERGE_RESOLUTION|>--- conflicted
+++ resolved
@@ -88,13 +88,8 @@
 		cmd.SuggestCommandFunc = suggestCommand
 	}
 
-<<<<<<< HEAD
-	if cmd.EnableShellCompletion || cmd.Root().shellCompletion {
+	if isRoot && cmd.EnableShellCompletion {
 		completionCommand := BuildCompletionCommand(cmd.Name)
-=======
-	if isRoot && cmd.EnableShellCompletion {
-		completionCommand := buildCompletionCommand(cmd.Name)
->>>>>>> 65c6366e
 
 		if cmd.ShellCompletionCommandName != "" {
 			tracef(
