--- conflicted
+++ resolved
@@ -18,10 +18,6 @@
 	}{
 		// Test normal "not ignoring flags" flow
 		{testArgs: []string{"test-cmd", "-break", "blah", "blah"}, skipFlagParsing: false, useShortOptionHandling: false, expectedErr: errors.New("flag provided but not defined: -break")},
-<<<<<<< HEAD
-
-=======
->>>>>>> 754ed1bf
 		{testArgs: []string{"test-cmd", "blah", "blah"}, skipFlagParsing: true, useShortOptionHandling: false, expectedErr: nil},   // Test SkipFlagParsing without any args that look like flags
 		{testArgs: []string{"test-cmd", "blah", "-break"}, skipFlagParsing: true, useShortOptionHandling: false, expectedErr: nil}, // Test SkipFlagParsing with random flag arg
 		{testArgs: []string{"test-cmd", "blah", "-help"}, skipFlagParsing: true, useShortOptionHandling: false, expectedErr: nil},  // Test SkipFlagParsing with "special" help flag arg
@@ -64,10 +60,6 @@
 		{testArgs: args{"foo", "test", "-af"}, expectedErr: nil, expectedArgs: &args{}},
 		{testArgs: args{"foo", "test", "-cf"}, expectedErr: nil, expectedArgs: &args{}},
 		{testArgs: args{"foo", "test", "-acf"}, expectedErr: nil, expectedArgs: &args{}},
-<<<<<<< HEAD
-		{testArgs: args{"foo", "test", "-invalid"}, expectedErr: errors.New("flag provided but not defined: -invalid"), expectedArgs: nil},
-		{testArgs: args{"foo", "test", "-acf", "arg1", "-invalid"}, expectedErr: nil, expectedArgs: &args{"arg1", "-invalid"}},
-=======
 		{testArgs: args{"foo", "test", "--acf"}, expectedErr: errors.New("flag provided but not defined: -acf"), expectedArgs: nil},
 		{testArgs: args{"foo", "test", "-invalid"}, expectedErr: errors.New("flag provided but not defined: -invalid"), expectedArgs: nil},
 		{testArgs: args{"foo", "test", "-acf", "-invalid"}, expectedErr: errors.New("flag provided but not defined: -invalid"), expectedArgs: nil},
@@ -75,7 +67,6 @@
 		{testArgs: args{"foo", "test", "-acf", "--invalid"}, expectedErr: errors.New("flag provided but not defined: -invalid"), expectedArgs: nil},
 		{testArgs: args{"foo", "test", "-acf", "arg1", "-invalid"}, expectedErr: nil, expectedArgs: &args{"arg1", "-invalid"}},
 		{testArgs: args{"foo", "test", "-acf", "arg1", "--invalid"}, expectedErr: nil, expectedArgs: &args{"arg1", "--invalid"}},
->>>>>>> 754ed1bf
 		{testArgs: args{"foo", "test", "-acfi", "not-arg", "arg1", "-invalid"}, expectedErr: nil, expectedArgs: &args{"arg1", "-invalid"}},
 		{testArgs: args{"foo", "test", "-i", "ivalue"}, expectedErr: nil, expectedArgs: &args{}},
 		{testArgs: args{"foo", "test", "-i", "ivalue", "arg1"}, expectedErr: nil, expectedArgs: &args{"arg1"}},
@@ -97,11 +88,7 @@
 				&BoolFlag{Name: "abc", Aliases: []string{"a"}},
 				&BoolFlag{Name: "cde", Aliases: []string{"c"}},
 				&BoolFlag{Name: "fgh", Aliases: []string{"f"}},
-<<<<<<< HEAD
-				&StringFlag{Name: "ijk", Aliases:[]string{"i"}},
-=======
 				&StringFlag{Name: "ijk", Aliases: []string{"i"}},
->>>>>>> 754ed1bf
 			},
 		}
 
