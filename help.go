--- conflicted
+++ resolved
@@ -317,13 +317,8 @@
 	VersionPrinter(cmd)
 }
 
-<<<<<<< HEAD
-func printVersion(cCtx *Context) {
-	_, _ = mprinter.Fprintf(cCtx.Command.Root().Writer, "%v version %v\n", cCtx.Command.Name, cCtx.Command.Version)
-=======
 func printVersion(cmd *Command) {
-	_, _ = fmt.Fprintf(cmd.Root().Writer, "%v version %v\n", cmd.Name, cmd.Version)
->>>>>>> bafe0ce0
+	_, _ = mprinter.Fprintf(cmd.Root().Writer, "%v version %v\n", cmd.Name, cmd.Version)
 }
 
 func handleTemplateError(err error) {
