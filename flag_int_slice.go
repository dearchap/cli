--- conflicted
+++ resolved
@@ -87,29 +87,6 @@
 	return *i
 }
 
-<<<<<<< HEAD
-// IntSliceFlag is a flag with type *IntSlice
-type IntSliceFlag struct {
-	Name        string
-	Aliases     []string
-	Usage       string
-	EnvVars     []string
-	FilePath    string
-	Required    bool
-	Hidden      bool
-	Value       *IntSlice
-	DefaultText string
-	HasBeenSet  bool
-	Category    string
-}
-
-// IsSet returns whether or not the flag has been set through env or file
-func (f *IntSliceFlag) IsSet() bool {
-	return f.HasBeenSet
-}
-
-=======
->>>>>>> c6f73934
 // String returns a readable representation of this value
 // (for usage defaults)
 func (f *IntSliceFlag) String() string {
